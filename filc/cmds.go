--- conflicted
+++ resolved
@@ -6,6 +6,7 @@
 	"os"
 	"time"
 
+	"github.com/application-research/filclient/retrievehelper"
 	"github.com/filecoin-project/go-address"
 	cborutil "github.com/filecoin-project/go-cbor-util"
 	datatransfer "github.com/filecoin-project/go-data-transfer"
@@ -21,9 +22,6 @@
 	"github.com/ipfs/go-merkledag"
 	unixfile "github.com/ipfs/go-unixfs/file"
 	"github.com/ipfs/go-unixfs/importer"
-<<<<<<< HEAD
-	dht "github.com/libp2p/go-libp2p-kad-dht"
-=======
 	"github.com/ipld/go-ipld-prime"
 	cidlink "github.com/ipld/go-ipld-prime/linking/cid"
 	basicnode "github.com/ipld/go-ipld-prime/node/basic"
@@ -31,7 +29,7 @@
 	"github.com/ipld/go-ipld-prime/traversal/selector"
 	"github.com/ipld/go-ipld-prime/traversal/selector/builder"
 	textselector "github.com/ipld/go-ipld-selector-text-lite"
->>>>>>> 7664728c
+	dht "github.com/libp2p/go-libp2p-kad-dht"
 	cli "github.com/urfave/cli/v2"
 	"golang.org/x/xerrors"
 )
@@ -294,11 +292,8 @@
 	Flags: []cli.Flag{
 		flagMiners,
 		flagOutput,
-<<<<<<< HEAD
 		flagNoIPFS,
-=======
 		flagDmPathSel,
->>>>>>> 7664728c
 	},
 	Action: func(cctx *cli.Context) error {
 
@@ -328,16 +323,19 @@
 		}
 
 		noIPFS := cctx.Bool(flagNoIPFS.Name)
-		println("NO IPFS:", noIPFS)
+
+		// --datamodel-path-selector implies --no-ipfs
+		if cctx.String(flagDmPathSel.Name) != "" {
+			noIPFS = true
+		}
 
 		c, err := cid.Decode(cidStr)
 		if err != nil {
 			return err
 		}
 
-<<<<<<< HEAD
-		// Set up node and filclient
-=======
+		// Get subselector node
+
 		var selNode ipld.Node
 		if dmSelText != "" {
 			ssb := builder.NewSelectorSpecBuilder(basicnode.Prototype.Any)
@@ -358,7 +356,8 @@
 
 			selNode = selspec.Node()
 		}
->>>>>>> 7664728c
+
+		// Set up node and filclient
 
 		ddir := ddir(cctx)
 
@@ -373,7 +372,6 @@
 		}
 		defer closer()
 
-<<<<<<< HEAD
 		// Collect retrieval candidates and config. If one or more miners are
 		// provided, use those with the requested cid as the root cid as the
 		// candidate list. Otherwise, we can use the auto retrieve API endpoint
@@ -390,30 +388,6 @@
 		} else {
 			endpoint := "https://api.estuary.tech/retrieval-candidates" // TODO: don't hard code
 			candidates_, err := node.GetRetrievalCandidates(endpoint, c)
-=======
-		// Attempt the file retrieval from each miner
-		var retrievalDone bool
-		for _, miner := range miners {
-			msg := fmt.Sprintf("attempting retrieval with miner %s => root %s", miner, root)
-			if dmSelText != "" {
-				msg += " => selector " + string(dmSelText)
-			}
-			fmt.Println(msg)
-
-			ask, err := fc.RetrievalQuery(cctx.Context, miner, root)
-			if err != nil {
-				fmt.Println(err)
-				continue
-			}
-
-			proposal, err := retrievehelper.RetrievalProposalForAsk(ask, root, selNode)
-			if err != nil {
-				fmt.Println(err)
-				continue
-			}
-
-			stats, err := fc.RetrieveContent(cctx.Context, miner, proposal)
->>>>>>> 7664728c
 			if err != nil {
 				return err
 			}
@@ -423,7 +397,7 @@
 
 		// Do the retrieval
 
-		stats, err := node.RetrieveFromBestCandidate(cctx.Context, fc, c, candidates, CandidateSelectionConfig{
+		stats, err := node.RetrieveFromBestCandidate(cctx.Context, fc, c, selNode, candidates, CandidateSelectionConfig{
 			tryIPFS: !noIPFS,
 		})
 		if err != nil {
@@ -436,9 +410,6 @@
 
 		dservOffline := merkledag.NewDAGService(blockservice.New(node.Blockstore, offline.Exchange(node.Blockstore)))
 
-<<<<<<< HEAD
-		dnode, err := dservOffline.Get(cctx.Context, c)
-=======
 		// if we used a selector - need to find the sub-root the user actually wanted to retrieve
 		if dmSelText != "" {
 			var subRootFound bool
@@ -447,8 +418,8 @@
 			selspec, _ := textselector.SelectorSpecFromPath(dmSelText, nil) //nolint:errcheck
 			if err := retrievehelper.TraverseDag(
 				cctx.Context,
-				dserv,
-				root,
+				dservOffline,
+				c,
 				selspec.Node(),
 				func(p traversal.Progress, n ipld.Node, r traversal.VisitReason) error {
 					if r == traversal.VisitReason_SelectionMatch {
@@ -462,7 +433,7 @@
 							return xerrors.Errorf("cidlink cast unexpectedly failed on '%s'", p.LastBlock.Link.String())
 						}
 
-						root = cidLnk.Cid
+						c = cidLnk.Cid
 						subRootFound = true
 					}
 					return nil
@@ -472,12 +443,11 @@
 			}
 
 			if !subRootFound {
-				return xerrors.Errorf("path selection '%s' does not match a node within %s", dmSelText, root)
-			}
-		}
-
-		dnode, err := dserv.Get(cctx.Context, root)
->>>>>>> 7664728c
+				return xerrors.Errorf("path selection '%s' does not match a node within %s", dmSelText, c)
+			}
+		}
+
+		dnode, err := dservOffline.Get(cctx.Context, c)
 		if err != nil {
 			return err
 		}
